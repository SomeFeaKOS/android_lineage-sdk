--- conflicted
+++ resolved
@@ -62,10 +62,6 @@
 ]
 
 lineage_sdk_LOCAL_STATIC_JAVA_LIBRARIES = [
-<<<<<<< HEAD
-    "vendor.lineage.livedisplay-V1.0-java",
-=======
->>>>>>> fab8bbfd
     "vendor.lineage.livedisplay-V2.0-java",
     "vendor.lineage.touch-V1.0-java",
 ]
