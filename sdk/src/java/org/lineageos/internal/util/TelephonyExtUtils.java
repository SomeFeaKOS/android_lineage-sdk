--- conflicted
+++ resolved
@@ -21,10 +21,7 @@
 import android.content.Intent;
 import android.content.IntentFilter;
 import android.os.AsyncTask;
-<<<<<<< HEAD
-=======
 import android.os.IBinder.DeathRecipient;
->>>>>>> fab8bbfd
 import android.os.RemoteException;
 import android.os.ServiceManager;
 import android.os.SystemProperties;
@@ -192,11 +189,7 @@
                 break;
             default:
                 Log.e(TAG, "Invalid argument for setUiccCardProvisioningStatus " +
-<<<<<<< HEAD
-                    "(provStatus=" + provStatus + ", slotId=" + slotId + ")");
-=======
                         "(provStatus=" + provStatus + ", slotId=" + slotId + ")");
->>>>>>> fab8bbfd
                 return -1;
         }
 
@@ -210,13 +203,8 @@
             protected Integer doInBackground(Integer... params) {
                 try {
                     return params[0] == PROVISIONED
-<<<<<<< HEAD
-                        ? mExtTelephony.activateUiccCard(params[1])
-                        : mExtTelephony.deactivateUiccCard(params[1]);
-=======
                             ? mExtTelephony.activateUiccCard(params[1])
                             : mExtTelephony.deactivateUiccCard(params[1]);
->>>>>>> fab8bbfd
                 } catch (RemoteException ex) {
                     Log.e(TAG, actionStr + " sub failed for slotId: " + params[1]);
                 }
