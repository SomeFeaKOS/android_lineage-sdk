package lineageos.app {

  public final class Profile implements java.lang.Comparable android.os.Parcelable {
    ctor public Profile(java.lang.String);
    method public void addSecondaryUuid(java.util.UUID);
    method public int compareTo(java.lang.Object);
    method public int describeContents();
    method public lineageos.profiles.AirplaneModeSettings getAirplaneMode();
    method public lineageos.profiles.BrightnessSettings getBrightness();
    method public lineageos.profiles.ConnectionSettings getConnectionSettingWithSubId(int);
    method public java.util.Collection<lineageos.profiles.ConnectionSettings> getConnectionSettings();
    method public int getDozeMode();
    method public int getExpandedDesktopMode();
    method public java.lang.String getName();
    method public int getNotificationLightMode();
    method public int getProfileType();
    method public lineageos.profiles.RingModeSettings getRingMode();
    method public lineageos.profiles.LockSettings getScreenLockMode();
    method public java.util.UUID[] getSecondaryUuids();
    method public lineageos.profiles.ConnectionSettings getSettingsForConnection(int);
    method public lineageos.profiles.StreamSettings getSettingsForStream(int);
    method public java.util.Collection<lineageos.profiles.StreamSettings> getStreamSettings();
    method public int getTriggerState(int, java.lang.String);
    method public java.util.ArrayList<lineageos.app.Profile.ProfileTrigger> getTriggersFromType(int);
    method public java.util.UUID getUuid();
    method public boolean isConditionalType();
    method public void setAirplaneMode(lineageos.profiles.AirplaneModeSettings);
    method public void setBrightness(lineageos.profiles.BrightnessSettings);
    method public void setConnectionSettings(lineageos.profiles.ConnectionSettings);
    method public void setDozeMode(int);
    method public void setExpandedDesktopMode(int);
    method public void setName(java.lang.String);
    method public void setNotificationLightMode(int);
    method public void setProfileType(int);
    method public void setRingMode(lineageos.profiles.RingModeSettings);
    method public void setScreenLockMode(lineageos.profiles.LockSettings);
    method public void setSecondaryUuids(java.util.List<java.util.UUID>);
    method public void setStreamSettings(lineageos.profiles.StreamSettings);
    method public void setTrigger(lineageos.app.Profile.ProfileTrigger);
    method public void writeToParcel(android.os.Parcel, int);
  }

  public static class Profile.DozeMode {
    ctor public Profile.DozeMode();
    field public static final int DEFAULT = 0; // 0x0
    field public static final int DISABLE = 2; // 0x2
    field public static final int ENABLE = 1; // 0x1
  }

  public static class Profile.ExpandedDesktopMode {
    ctor public Profile.ExpandedDesktopMode();
    field public static final int DEFAULT = 0; // 0x0
    field public static final int DISABLE = 2; // 0x2
    field public static final int ENABLE = 1; // 0x1
  }

  public static class Profile.LockMode {
    ctor public Profile.LockMode();
    field public static final int DEFAULT = 0; // 0x0
    field public static final int DISABLE = 2; // 0x2
    field public static final int INSECURE = 1; // 0x1
  }

  public static class Profile.NotificationLightMode {
    ctor public Profile.NotificationLightMode();
    field public static final int DEFAULT = 0; // 0x0
    field public static final int DISABLE = 2; // 0x2
    field public static final int ENABLE = 1; // 0x1
  }

  public static class Profile.ProfileTrigger implements android.os.Parcelable {
    ctor public Profile.ProfileTrigger(int, java.lang.String, int, java.lang.String);
    method public int describeContents();
    method public java.lang.String getId();
    method public java.lang.String getName();
    method public int getState();
    method public int getType();
    method public void writeToParcel(android.os.Parcel, int);
  }

  public static class Profile.TriggerState {
    ctor public Profile.TriggerState();
    field public static final int DISABLED = 2; // 0x2
    field public static final int ON_A2DP_CONNECT = 3; // 0x3
    field public static final int ON_A2DP_DISCONNECT = 4; // 0x4
    field public static final int ON_CONNECT = 0; // 0x0
    field public static final int ON_DISCONNECT = 1; // 0x1
  }

  public static class Profile.TriggerType {
    ctor public Profile.TriggerType();
    field public static final int BLUETOOTH = 1; // 0x1
    field public static final int WIFI = 0; // 0x0
  }

  public static class Profile.Type {
    ctor public Profile.Type();
    field public static final int CONDITIONAL = 1; // 0x1
    field public static final int TOGGLE = 0; // 0x0
  }

  public class ProfileManager {
    method public void addProfile(lineageos.app.Profile);
    method public lineageos.app.Profile getActiveProfile();
    method public static lineageos.app.ProfileManager getInstance(android.content.Context);
    method public deprecated lineageos.app.Profile getProfile(java.lang.String);
    method public lineageos.app.Profile getProfile(java.util.UUID);
    method public java.lang.String[] getProfileNames();
    method public lineageos.app.Profile[] getProfiles();
    method public boolean isProfilesEnabled();
    method public boolean profileExists(java.lang.String);
    method public boolean profileExists(java.util.UUID);
    method public void removeProfile(lineageos.app.Profile);
    method public void resetAll();
    method public deprecated void setActiveProfile(java.lang.String);
    method public void setActiveProfile(java.util.UUID);
    method public void updateProfile(lineageos.app.Profile);
    field public static final java.lang.String ACTION_PROFILE_PICKER = "lineageos.platform.intent.action.PROFILE_PICKER";
    field public static final java.lang.String EXTRA_LAST_PROFILE_NAME = "lastName";
    field public static final java.lang.String EXTRA_LAST_PROFILE_UUID = "lastUuid";
    field public static final java.lang.String EXTRA_PROFILES_STATE = "profile_state";
    field public static final java.lang.String EXTRA_PROFILE_DIALOG_THEME = "lineageos.platform.intent.extra.profile.DIALOG_THEME";
    field public static final java.lang.String EXTRA_PROFILE_EXISTING_UUID = "lineageos.platform.extra.profile.EXISTING_UUID";
    field public static final java.lang.String EXTRA_PROFILE_NAME = "name";
    field public static final java.lang.String EXTRA_PROFILE_PICKED_UUID = "lineageos.platform.intent.extra.profile.PICKED_UUID";
    field public static final java.lang.String EXTRA_PROFILE_SHOW_NONE = "lineageos.platform.intent.extra.profile.SHOW_NONE";
    field public static final java.lang.String EXTRA_PROFILE_TITLE = "lineageos.platform.intent.extra.profile.TITLE";
    field public static final java.lang.String EXTRA_PROFILE_UUID = "uuid";
    field public static final java.lang.String INTENT_ACTION_PROFILE_SELECTED = "lineageos.platform.intent.action.PROFILE_SELECTED";
    field public static final java.lang.String INTENT_ACTION_PROFILE_UPDATED = "lineageos.platform.intent.action.PROFILE_UPDATED";
    field public static final java.util.UUID NO_PROFILE;
    field public static final java.lang.String PROFILES_STATE_CHANGED_ACTION = "lineageos.platform.app.profiles.PROFILES_STATE_CHANGED";
    field public static final int PROFILES_STATE_DISABLED = 0; // 0x0
    field public static final int PROFILES_STATE_ENABLED = 1; // 0x1
  }

}

package lineageos.content {

  public class Intent {
    ctor public Intent();
    field public static final java.lang.String ACTION_PROTECTED = "lineageos.intent.action.PACKAGE_PROTECTED";
    field public static final java.lang.String ACTION_PROTECTED_CHANGED = "lineageos.intent.action.PROTECTED_COMPONENT_UPDATE";
    field public static final java.lang.String EXTRA_PROTECTED_COMPONENTS = "lineageos.intent.extra.PACKAGE_PROTECTED_COMPONENTS";
    field public static final java.lang.String EXTRA_PROTECTED_STATE = "lineageos.intent.extra.PACKAGE_PROTECTED_STATE";
  }

}

package lineageos.hardware {

  public class DisplayMode implements android.os.Parcelable {
    ctor public DisplayMode(int, java.lang.String);
    method public int describeContents();
    method public void writeToParcel(android.os.Parcel, int);
    field public final int id;
    field public final java.lang.String name;
  }

  public class HSIC implements android.os.Parcelable {
    ctor public HSIC(float, float, float, float, float);
    method public int describeContents();
    method public java.lang.String flatten();
    method public static lineageos.hardware.HSIC fromFloatArray(float[]);
    method public float getContrast();
    method public float getHue();
    method public float getIntensity();
    method public float getSaturation();
    method public float getSaturationThreshold();
    method public float[] toFloatArray();
    method public int[] toRGB();
    method public static lineageos.hardware.HSIC unflattenFrom(java.lang.String) throws java.lang.NumberFormatException;
    method public void writeToParcel(android.os.Parcel, int);
  }

  public final class LineageHardwareManager {
    method public boolean get(int);
    method public int getColorBalance();
    method public android.util.Range<java.lang.Integer> getColorBalanceRange();
    method public lineageos.hardware.DisplayMode getCurrentDisplayMode();
    method public lineageos.hardware.DisplayMode getDefaultDisplayMode();
    method public lineageos.hardware.HSIC getDefaultPictureAdjustment();
    method public int[] getDisplayColorCalibration();
    method public int getDisplayColorCalibrationMax();
    method public int getDisplayColorCalibrationMin();
    method public lineageos.hardware.DisplayMode[] getDisplayModes();
    method public static lineageos.hardware.LineageHardwareManager getInstance(android.content.Context);
    method public lineageos.hardware.HSIC getPictureAdjustment();
    method public java.util.List<android.util.Range<java.lang.Float>> getPictureAdjustmentRanges();
<<<<<<< HEAD
    method public java.lang.String getSerialNumber();
=======
>>>>>>> fab8bbfd
    method public lineageos.hardware.TouchscreenGesture[] getTouchscreenGestures();
    method public int getVibratorDefaultIntensity();
    method public int getVibratorIntensity();
    method public int getVibratorMaxIntensity();
    method public int getVibratorMinIntensity();
    method public int getVibratorWarningIntensity();
    method public boolean isSunlightEnhancementSelfManaged();
    method public boolean isSupported(int);
    method public boolean requireAdaptiveBacklightForSunlightEnhancement();
    method public boolean set(int, boolean);
    method public boolean setColorBalance(int);
    method public boolean setDisplayColorCalibration(int[]);
    method public boolean setDisplayMode(lineageos.hardware.DisplayMode, boolean);
    method public boolean setPictureAdjustment(lineageos.hardware.HSIC);
    method public boolean setTouchscreenGestureEnabled(lineageos.hardware.TouchscreenGesture, boolean);
    method public boolean setVibratorIntensity(int);
    field public static final int FEATURE_ADAPTIVE_BACKLIGHT = 1; // 0x1
    field public static final int FEATURE_AUTO_CONTRAST = 4096; // 0x1000
    field public static final int FEATURE_COLOR_BALANCE = 131072; // 0x20000
    field public static final int FEATURE_COLOR_ENHANCEMENT = 2; // 0x2
    field public static final int FEATURE_DISPLAY_COLOR_CALIBRATION = 4; // 0x4
    field public static final int FEATURE_DISPLAY_MODES = 8192; // 0x2000
    field public static final int FEATURE_HIGH_TOUCH_SENSITIVITY = 16; // 0x10
    field public static final int FEATURE_KEY_DISABLE = 32; // 0x20
    field public static final int FEATURE_PICTURE_ADJUSTMENT = 262144; // 0x40000
    field public static final int FEATURE_READING_ENHANCEMENT = 16384; // 0x4000
    field public static final int FEATURE_SUNLIGHT_ENHANCEMENT = 256; // 0x100
    field public static final int FEATURE_TOUCHSCREEN_GESTURES = 524288; // 0x80000
    field public static final int FEATURE_TOUCH_HOVERING = 2048; // 0x800
    field public static final int FEATURE_VIBRATOR = 1024; // 0x400
  }

  public class LiveDisplayConfig implements android.os.Parcelable {
    ctor public LiveDisplayConfig(java.util.BitSet, int, int, int, boolean, boolean, boolean, boolean, android.util.Range<java.lang.Integer>, android.util.Range<java.lang.Integer>, android.util.Range<java.lang.Float>, android.util.Range<java.lang.Float>, android.util.Range<java.lang.Float>, android.util.Range<java.lang.Float>, android.util.Range<java.lang.Float>);
    method public int describeContents();
    method public android.util.Range<java.lang.Integer> getColorBalanceRange();
    method public android.util.Range<java.lang.Integer> getColorTemperatureRange();
    method public android.util.Range<java.lang.Float> getContrastRange();
    method public boolean getDefaultAutoContrast();
    method public boolean getDefaultAutoOutdoorMode();
    method public boolean getDefaultCABC();
    method public boolean getDefaultColorEnhancement();
    method public int getDefaultDayTemperature();
    method public int getDefaultMode();
    method public int getDefaultNightTemperature();
    method public android.util.Range<java.lang.Float> getHueRange();
    method public android.util.Range<java.lang.Float> getIntensityRange();
    method public java.util.List<android.util.Range<java.lang.Float>> getPictureAdjustmentRanges();
    method public android.util.Range<java.lang.Float> getSaturationRange();
    method public android.util.Range<java.lang.Float> getSaturationThresholdRange();
    method public boolean hasFeature(int);
    method public boolean hasModeSupport();
    method public boolean isAvailable();
    method public void writeToParcel(android.os.Parcel, int);
  }

  public class LiveDisplayManager {
    method public float[] getColorAdjustment();
    method public lineageos.hardware.LiveDisplayConfig getConfig();
    method public int getDayColorTemperature();
    method public lineageos.hardware.HSIC getDefaultPictureAdjustment();
    method public static synchronized lineageos.hardware.LiveDisplayManager getInstance(android.content.Context);
    method public int getMode();
    method public int getNightColorTemperature();
    method public lineageos.hardware.HSIC getPictureAdjustment();
    method public boolean isAutoContrastEnabled();
    method public boolean isAutomaticOutdoorModeEnabled();
    method public boolean isCABCEnabled();
    method public boolean isColorEnhancementEnabled();
    method public boolean isNightModeEnabled();
    method public boolean setAutoContrastEnabled(boolean);
    method public boolean setAutomaticOutdoorModeEnabled(boolean);
    method public boolean setCABCEnabled(boolean);
    method public boolean setColorAdjustment(float[]);
    method public boolean setColorEnhancementEnabled(boolean);
    method public boolean setDayColorTemperature(int);
    method public boolean setMode(int);
    method public boolean setNightColorTemperature(int);
    method public boolean setPictureAdjustment(lineageos.hardware.HSIC);
    field public static final int ADJUSTMENT_CONTRAST = 3; // 0x3
    field public static final int ADJUSTMENT_HUE = 0; // 0x0
    field public static final int ADJUSTMENT_INTENSITY = 2; // 0x2
    field public static final int ADJUSTMENT_SATURATION = 1; // 0x1
    field public static final int FEATURE_AUTO_CONTRAST = 11; // 0xb
    field public static final int FEATURE_CABC = 10; // 0xa
    field public static final int FEATURE_COLOR_ADJUSTMENT = 13; // 0xd
    field public static final int FEATURE_COLOR_BALANCE = 16; // 0x10
    field public static final int FEATURE_COLOR_ENHANCEMENT = 12; // 0xc
    field public static final int FEATURE_DISPLAY_MODES = 15; // 0xf
    field public static final int FEATURE_MANAGED_OUTDOOR_MODE = 14; // 0xe
    field public static final int FEATURE_PICTURE_ADJUSTMENT = 17; // 0x11
    field public static final int FEATURE_READING_ENHANCEMENT = 18; // 0x12
    field public static final int MODE_AUTO = 2; // 0x2
    field public static final int MODE_DAY = 4; // 0x4
    field public static final int MODE_NIGHT = 1; // 0x1
    field public static final int MODE_OFF = 0; // 0x0
    field public static final int MODE_OUTDOOR = 3; // 0x3
  }

  public class TouchscreenGesture implements android.os.Parcelable {
    ctor public TouchscreenGesture(int, java.lang.String, int);
    method public int describeContents();
    method public void writeToParcel(android.os.Parcel, int);
    field public final int id;
    field public final int keycode;
    field public final java.lang.String name;
  }

}

package lineageos.os {

  public class Build {
    ctor public Build();
    method public static java.lang.String getNameForSDKInt(int);
    field public static final java.lang.String LINEAGEOS_DISPLAY_VERSION;
    field public static final java.lang.String LINEAGEOS_VERSION;
    field public static final java.lang.String UNKNOWN = "unknown";
  }

  public static class Build.LINEAGE_VERSION {
    ctor public Build.LINEAGE_VERSION();
    field public static final int SDK_INT;
  }

  public static class Build.LINEAGE_VERSION_CODES {
    ctor public Build.LINEAGE_VERSION_CODES();
    field public static final int APRICOT = 1; // 0x1
    field public static final int BOYSENBERRY = 2; // 0x2
    field public static final int CANTALOUPE = 3; // 0x3
    field public static final int DRAGON_FRUIT = 4; // 0x4
    field public static final int ELDERBERRY = 5; // 0x5
    field public static final int FIG = 6; // 0x6
    field public static final int GUAVA = 7; // 0x7
    field public static final int HACKBERRY = 8; // 0x8
    field public static final int ILAMA = 9; // 0x9
  }

  public final class Concierge {
    method public static lineageos.os.Concierge.ParcelInfo prepareParcel(android.os.Parcel);
    method public static lineageos.os.Concierge.ParcelInfo receiveParcel(android.os.Parcel);
  }

  public static final class Concierge.ParcelInfo {
    method public void complete();
    method public int getParcelVersion();
  }

}

package lineageos.platform {

  public final class Manifest {
    ctor public Manifest();
  }

  public static final class Manifest.permission {
    ctor public Manifest.permission();
    field public static final java.lang.String ACCESS_WEATHER_MANAGER = "lineageos.permission.ACCESS_WEATHER_MANAGER";
    field public static final java.lang.String BIND_WEATHER_PROVIDER_SERVICE = "lineageos.permission.BIND_WEATHER_PROVIDER_SERVICE";
    field public static final java.lang.String CHANGE_STYLE = "lineageos.permission.CHANGE_STYLE";
    field public static final java.lang.String HARDWARE_ABSTRACTION_ACCESS = "lineageos.permission.HARDWARE_ABSTRACTION_ACCESS";
    field public static final java.lang.String MANAGE_LIVEDISPLAY = "lineageos.permission.MANAGE_LIVEDISPLAY";
    field public static final java.lang.String MANAGE_REMOTE_PREFERENCES = "lineageos.permission.MANAGE_REMOTE_PREFERENCES";
    field public static final java.lang.String MODIFY_PROFILES = "lineageos.permission.MODIFY_PROFILES";
    field public static final java.lang.String PERFORMANCE_ACCESS = "lineageos.permission.PERFORMANCE_ACCESS";
    field public static final java.lang.String PROTECTED_APP = "lineageos.permission.PROTECTED_APP";
    field public static final java.lang.String READ_DATAUSAGE = "lineageos.permission.READ_DATAUSAGE";
    field public static final java.lang.String READ_WEATHER = "lineageos.permission.READ_WEATHER";
    field public static final java.lang.String TRUST_INTERFACE = "lineageos.permission.TRUST_INTERFACE";
    field public static final java.lang.String WRITE_DATAUSAGE = "lineageos.permission.WRITE_DATAUSAGE";
    field public static final java.lang.String WRITE_SECURE_SETTINGS = "lineageos.permission.WRITE_SECURE_SETTINGS";
    field public static final java.lang.String WRITE_SETTINGS = "lineageos.permission.WRITE_SETTINGS";
    field public static final java.lang.String WRITE_WEATHER = "lineageos.permission.WRITE_WEATHER";
  }

  public final class R {
    ctor public R();
  }

  public static final class R.anim {
    ctor public R.anim();
  }

  public static final class R.array {
    ctor public R.array();
  }

  public static final class R.attr {
    ctor public R.attr();
    field public static final int minSummaryLines = 1057030154; // 0x3f01000a
    field public static final int replacesKey = 1057030153; // 0x3f010009
    field public static final int requiresAction = 1057030152; // 0x3f010008
    field public static final int requiresConfig = 1057030148; // 0x3f010004
    field public static final int requiresConfigMask = 1057030155; // 0x3f01000b
    field public static final int requiresFeature = 1057030147; // 0x3f010003
    field public static final int requiresOwner = 1057030150; // 0x3f010006
    field public static final int requiresPackage = 1057030146; // 0x3f010002
    field public static final int requiresProperty = 1057030149; // 0x3f010005
    field public static final int xmlRes = 1057030151; // 0x3f010007
  }

  public static final class R.bool {
    ctor public R.bool();
  }

  public static final class R.color {
    ctor public R.color();
  }

  public static final class R.dimen {
    ctor public R.dimen();
  }

  public static final class R.drawable {
    ctor public R.drawable();
  }

  public static final class R.integer {
    ctor public R.integer();
  }

  public static final class R.string {
    ctor public R.string();
  }

  public static final class R.xml {
    ctor public R.xml();
  }

}

package lineageos.power {

  public class PerformanceManager {
    method public lineageos.power.PerformanceProfile getActivePowerProfile();
    method public static lineageos.power.PerformanceManager getInstance(android.content.Context);
    method public int getNumberOfProfiles();
    method public int getPowerProfile();
    method public lineageos.power.PerformanceProfile getPowerProfile(int);
    method public java.util.SortedSet<lineageos.power.PerformanceProfile> getPowerProfiles();
    method public boolean setPowerProfile(int);
    method public boolean setPowerProfile(lineageos.power.PerformanceProfile);
    field public static final java.lang.String POWER_PROFILE_CHANGED = "lineageos.power.PROFILE_CHANGED";
    field public static final int PROFILE_BALANCED = 1; // 0x1
    field public static final int PROFILE_BIAS_PERFORMANCE = 4; // 0x4
    field public static final int PROFILE_BIAS_POWER_SAVE = 3; // 0x3
    field public static final int PROFILE_HIGH_PERFORMANCE = 2; // 0x2
    field public static final int PROFILE_POWER_SAVE = 0; // 0x0
    field public static final java.lang.String TAG = "PerformanceManager";
  }

  public class PerformanceProfile implements java.lang.Comparable android.os.Parcelable {
    ctor public PerformanceProfile(int, float, java.lang.String, java.lang.String);
    method public int compareTo(lineageos.power.PerformanceProfile);
    method public int describeContents();
    method public java.lang.String getDescription();
    method public int getId();
    method public java.lang.String getName();
    method public float getWeight();
    method public void writeToParcel(android.os.Parcel, int);
    field public static final android.os.Parcelable.Creator<lineageos.power.PerformanceProfile> CREATOR;
  }

}

package lineageos.preference {

  public class GlobalSettingSwitchPreference extends lineageos.preference.SelfRemovingSwitchPreference {
    ctor public GlobalSettingSwitchPreference(android.content.Context, android.util.AttributeSet, int);
    ctor public GlobalSettingSwitchPreference(android.content.Context, android.util.AttributeSet);
    ctor public GlobalSettingSwitchPreference(android.content.Context);
  }

  public class LineageGlobalSettingSwitchPreference extends lineageos.preference.SelfRemovingSwitchPreference {
    ctor public LineageGlobalSettingSwitchPreference(android.content.Context, android.util.AttributeSet, int);
    ctor public LineageGlobalSettingSwitchPreference(android.content.Context, android.util.AttributeSet);
    ctor public LineageGlobalSettingSwitchPreference(android.content.Context);
  }

  public class LineageSecureSettingListPreference extends lineageos.preference.SelfRemovingListPreference {
    ctor public LineageSecureSettingListPreference(android.content.Context, android.util.AttributeSet, int);
    ctor public LineageSecureSettingListPreference(android.content.Context, android.util.AttributeSet);
    method public int getIntValue(int);
  }

  public class LineageSecureSettingSwitchPreference extends lineageos.preference.SelfRemovingSwitchPreference {
    ctor public LineageSecureSettingSwitchPreference(android.content.Context, android.util.AttributeSet, int);
    ctor public LineageSecureSettingSwitchPreference(android.content.Context, android.util.AttributeSet);
    ctor public LineageSecureSettingSwitchPreference(android.content.Context);
  }

  public class LineageSystemSettingDropDownPreference extends lineageos.preference.SelfRemovingDropDownPreference {
    ctor public LineageSystemSettingDropDownPreference(android.content.Context, android.util.AttributeSet, int);
    ctor public LineageSystemSettingDropDownPreference(android.content.Context, android.util.AttributeSet);
    method public int getIntValue(int);
  }

  public class LineageSystemSettingListPreference extends lineageos.preference.SelfRemovingListPreference {
    ctor public LineageSystemSettingListPreference(android.content.Context, android.util.AttributeSet, int);
    ctor public LineageSystemSettingListPreference(android.content.Context, android.util.AttributeSet);
    method public int getIntValue(int);
  }

  public class LineageSystemSettingSwitchPreference extends lineageos.preference.SelfRemovingSwitchPreference {
    ctor public LineageSystemSettingSwitchPreference(android.content.Context, android.util.AttributeSet, int);
    ctor public LineageSystemSettingSwitchPreference(android.content.Context, android.util.AttributeSet);
    ctor public LineageSystemSettingSwitchPreference(android.content.Context);
  }

  public class RemotePreference extends lineageos.preference.SelfRemovingPreference {
    ctor public RemotePreference(android.content.Context, android.util.AttributeSet, int, int);
    ctor public RemotePreference(android.content.Context, android.util.AttributeSet, int);
    ctor public RemotePreference(android.content.Context, android.util.AttributeSet);
    method public android.content.Intent getReceiverIntent();
    method protected java.lang.String getRemoteKey(android.os.Bundle);
    method public void onRemoteUpdated(android.os.Bundle);
    field public static final java.lang.String ACTION_REFRESH_PREFERENCE = "lineageos.intent.action.REFRESH_PREFERENCE";
    field public static final java.lang.String ACTION_UPDATE_PREFERENCE = "lineageos.intent.action.UPDATE_PREFERENCE";
    field public static final java.lang.String EXTRA_ENABLED = ":lineage:pref_enabled";
    field public static final java.lang.String EXTRA_KEY = ":lineage:pref_key";
    field public static final java.lang.String EXTRA_SUMMARY = ":lineage:pref_summary";
    field public static final java.lang.String META_REMOTE_KEY = "org.lineageos.settings.summary.key";
    field public static final java.lang.String META_REMOTE_RECEIVER = "org.lineageos.settings.summary.receiver";
    field protected final android.content.Context mContext;
  }

  public class RemotePreferenceUpdater extends android.content.BroadcastReceiver {
    ctor public RemotePreferenceUpdater();
    method protected boolean fillResultExtras(android.content.Context, java.lang.String, android.os.Bundle);
    method protected java.lang.String getSummary(android.content.Context, java.lang.String);
    method public static void notifyChanged(android.content.Context, java.lang.String);
    method public void onReceive(android.content.Context, android.content.Intent);
  }

  public class SecureSettingSwitchPreference extends lineageos.preference.SelfRemovingSwitchPreference {
    ctor public SecureSettingSwitchPreference(android.content.Context, android.util.AttributeSet, int);
    ctor public SecureSettingSwitchPreference(android.content.Context, android.util.AttributeSet);
    ctor public SecureSettingSwitchPreference(android.content.Context);
  }

  public class SelfRemovingDropDownPreference extends android.support.v7.preference.DropDownPreference {
    ctor public SelfRemovingDropDownPreference(android.content.Context, android.util.AttributeSet, int);
    ctor public SelfRemovingDropDownPreference(android.content.Context, android.util.AttributeSet);
    ctor public SelfRemovingDropDownPreference(android.content.Context);
    method public boolean isAvailable();
    method public void setAvailable(boolean);
  }

  public class SelfRemovingListPreference extends android.support.v7.preference.ListPreference {
    ctor public SelfRemovingListPreference(android.content.Context, android.util.AttributeSet, int);
    ctor public SelfRemovingListPreference(android.content.Context, android.util.AttributeSet);
    ctor public SelfRemovingListPreference(android.content.Context);
    method public boolean isAvailable();
    method public void setAvailable(boolean);
  }

  public class SelfRemovingPreference extends android.support.v7.preference.Preference {
    ctor public SelfRemovingPreference(android.content.Context, android.util.AttributeSet, int, int);
    ctor public SelfRemovingPreference(android.content.Context, android.util.AttributeSet, int);
    ctor public SelfRemovingPreference(android.content.Context, android.util.AttributeSet);
    ctor public SelfRemovingPreference(android.content.Context);
    method public boolean isAvailable();
    method public void setAvailable(boolean);
  }

  public class SelfRemovingSwitchPreference extends android.support.v14.preference.SwitchPreference {
    ctor public SelfRemovingSwitchPreference(android.content.Context, android.util.AttributeSet, int);
    ctor public SelfRemovingSwitchPreference(android.content.Context, android.util.AttributeSet);
    ctor public SelfRemovingSwitchPreference(android.content.Context);
    method public boolean isAvailable();
    method public void setAvailable(boolean);
  }

  public class SettingsHelper {
    method public static synchronized lineageos.preference.SettingsHelper get(android.content.Context);
    method public boolean getBoolean(android.net.Uri, boolean);
    method public int getInt(android.net.Uri, int);
    method public java.lang.String getString(android.net.Uri);
    method public void putBoolean(android.net.Uri, boolean);
    method public void putInt(android.net.Uri, int);
    method public void putString(android.net.Uri, java.lang.String);
    method public void startWatching(lineageos.preference.SettingsHelper.OnSettingsChangeListener, android.net.Uri...);
    method public void stopWatching(lineageos.preference.SettingsHelper.OnSettingsChangeListener);
  }

  public static abstract interface SettingsHelper.OnSettingsChangeListener {
    method public abstract void onSettingsChanged(android.net.Uri);
  }

  public class SystemSettingSwitchPreference extends lineageos.preference.SelfRemovingSwitchPreference {
    ctor public SystemSettingSwitchPreference(android.content.Context, android.util.AttributeSet, int);
    ctor public SystemSettingSwitchPreference(android.content.Context, android.util.AttributeSet);
    ctor public SystemSettingSwitchPreference(android.content.Context);
  }

}

package lineageos.profiles {

  public final class AirplaneModeSettings implements android.os.Parcelable {
    ctor public AirplaneModeSettings(android.os.Parcel);
    ctor public AirplaneModeSettings();
    ctor public AirplaneModeSettings(int, boolean);
    method public int describeContents();
    method public int getValue();
    method public boolean isOverride();
    method public void setOverride(boolean);
    method public void setValue(int);
    method public void writeToParcel(android.os.Parcel, int);
  }

  public static class AirplaneModeSettings.BooleanState {
    ctor public AirplaneModeSettings.BooleanState();
    field public static final int STATE_DISALED = 0; // 0x0
    field public static final int STATE_ENABLED = 1; // 0x1
  }

  public final class BrightnessSettings implements android.os.Parcelable {
    ctor public BrightnessSettings(android.os.Parcel);
    ctor public BrightnessSettings();
    ctor public BrightnessSettings(int, boolean);
    method public int describeContents();
    method public int getValue();
    method public boolean isOverride();
    method public void setOverride(boolean);
    method public void setValue(int);
    method public void writeToParcel(android.os.Parcel, int);
  }

  public final class ConnectionSettings implements android.os.Parcelable {
    ctor public ConnectionSettings(android.os.Parcel);
    ctor public ConnectionSettings(int);
    ctor public ConnectionSettings(int, int, boolean);
    method public int describeContents();
    method public int getConnectionId();
    method public int getSubId();
    method public int getValue();
    method public boolean isOverride();
    method public void setOverride(boolean);
    method public void setSubId(int);
    method public void setValue(int);
    method public void writeToParcel(android.os.Parcel, int);
    field public static final int PROFILE_CONNECTION_2G3G4G = 9; // 0x9
    field public static final int PROFILE_CONNECTION_BLUETOOTH = 7; // 0x7
    field public static final int PROFILE_CONNECTION_GPS = 4; // 0x4
    field public static final int PROFILE_CONNECTION_MOBILEDATA = 0; // 0x0
    field public static final int PROFILE_CONNECTION_NFC = 8; // 0x8
    field public static final int PROFILE_CONNECTION_SYNC = 5; // 0x5
    field public static final int PROFILE_CONNECTION_WIFI = 1; // 0x1
    field public static final int PROFILE_CONNECTION_WIFIAP = 2; // 0x2
    field public static final deprecated int PROFILE_CONNECTION_WIMAX = 3; // 0x3
  }

  public static class ConnectionSettings.BooleanState {
    ctor public ConnectionSettings.BooleanState();
    field public static final int STATE_DISALED = 0; // 0x0
    field public static final int STATE_ENABLED = 1; // 0x1
  }

  public final class LockSettings implements android.os.Parcelable {
    ctor public LockSettings(android.os.Parcel);
    ctor public LockSettings();
    ctor public LockSettings(int);
    method public int describeContents();
    method public int getValue();
    method public void setValue(int);
    method public void writeToParcel(android.os.Parcel, int);
  }

  public final class RingModeSettings implements android.os.Parcelable {
    ctor public RingModeSettings(android.os.Parcel);
    ctor public RingModeSettings();
    ctor public RingModeSettings(java.lang.String, boolean);
    method public int describeContents();
    method public java.lang.String getValue();
    method public boolean isOverride();
    method public void setOverride(boolean);
    method public void setValue(java.lang.String);
    method public void writeToParcel(android.os.Parcel, int);
    field public static final java.lang.String RING_MODE_MUTE = "mute";
    field public static final java.lang.String RING_MODE_NORMAL = "normal";
    field public static final java.lang.String RING_MODE_VIBRATE = "vibrate";
  }

  public final class StreamSettings implements android.os.Parcelable {
    ctor public StreamSettings(android.os.Parcel);
    ctor public StreamSettings(int);
    ctor public StreamSettings(int, int, boolean);
    method public int describeContents();
    method public int getStreamId();
    method public int getValue();
    method public boolean isOverride();
    method public void setOverride(boolean);
    method public void setValue(int);
    method public void writeToParcel(android.os.Parcel, int);
  }

}

package lineageos.providers {

  public final class DataUsageContract {
    ctor public DataUsageContract();
    field public static final java.lang.String ACTIVE = "active";
    field public static final android.net.Uri BASE_CONTENT_URI;
    field public static final java.lang.String BYTES = "bytes";
    field public static final int COLUMN_OF_ACTIVE = 3; // 0x3
    field public static final int COLUMN_OF_BYTES = 5; // 0x5
    field public static final int COLUMN_OF_ENABLE = 2; // 0x2
    field public static final int COLUMN_OF_EXTRA = 10; // 0xa
    field public static final int COLUMN_OF_FAST_AVG = 8; // 0x8
    field public static final int COLUMN_OF_FAST_SAMPLES = 9; // 0x9
    field public static final int COLUMN_OF_ID = 0; // 0x0
    field public static final int COLUMN_OF_LABEL = 4; // 0x4
    field public static final int COLUMN_OF_SLOW_AVG = 6; // 0x6
    field public static final int COLUMN_OF_SLOW_SAMPLES = 7; // 0x7
    field public static final int COLUMN_OF_UID = 1; // 0x1
    field public static final java.lang.String CONTENT_ITEM_TYPE = "vnd.android.cursor.itemdatausage_item";
    field public static final java.lang.String CONTENT_TYPE = "vnd.android.cursor.dirdatausage_item";
    field public static final android.net.Uri CONTENT_URI;
    field public static final java.lang.String DATAUSAGE_AUTHORITY = "org.lineageos.providers.datausage";
    field public static final java.lang.String DATAUSAGE_TABLE = "datausage";
    field public static final java.lang.String ENABLE = "enable";
    field public static final java.lang.String EXTRA = "extra";
    field public static final java.lang.String FAST_AVG = "fast_avg";
    field public static final java.lang.String FAST_SAMPLES = "fast_samples";
    field public static final java.lang.String LABEL = "label";
    field public static final java.lang.String[] PROJECTION_ALL;
    field public static final java.lang.String SLOW_AVG = "slow_avg";
    field public static final java.lang.String SLOW_SAMPLES = "slow_samples";
    field public static final java.lang.String UID = "uid";
    field public static final java.lang.String _ID = "_id";
  }

  public final class LineageSettings {
    ctor public LineageSettings();
    field public static final java.lang.String ACTION_DATA_USAGE = "lineageos.settings.ACTION_DATA_USAGE";
    field public static final java.lang.String ACTION_LIVEDISPLAY_SETTINGS = "lineageos.settings.LIVEDISPLAY_SETTINGS";
    field public static final java.lang.String ACTION_TRUST_INTERFACE = "lineageos.settings.TRUST_INTERFACE";
    field public static final java.lang.String AUTHORITY = "lineagesettings";
  }

  public static final class LineageSettings.Global extends android.provider.Settings.NameValueTable {
    ctor public LineageSettings.Global();
    method public static float getFloat(android.content.ContentResolver, java.lang.String, float);
    method public static float getFloat(android.content.ContentResolver, java.lang.String) throws lineageos.providers.LineageSettings.LineageSettingNotFoundException;
    method public static int getInt(android.content.ContentResolver, java.lang.String, int);
    method public static int getInt(android.content.ContentResolver, java.lang.String) throws lineageos.providers.LineageSettings.LineageSettingNotFoundException;
    method public static long getLong(android.content.ContentResolver, java.lang.String, long);
    method public static long getLong(android.content.ContentResolver, java.lang.String) throws lineageos.providers.LineageSettings.LineageSettingNotFoundException;
    method public static java.lang.String getString(android.content.ContentResolver, java.lang.String);
    method public static java.lang.String getString(android.content.ContentResolver, java.lang.String, java.lang.String);
    method public static android.net.Uri getUriFor(java.lang.String);
    method public static boolean putFloat(android.content.ContentResolver, java.lang.String, float);
    method public static boolean putInt(android.content.ContentResolver, java.lang.String, int);
    method public static boolean putLong(android.content.ContentResolver, java.lang.String, long);
    method public static boolean putString(android.content.ContentResolver, java.lang.String, java.lang.String);
    field public static final android.net.Uri CONTENT_URI;
    field public static final java.lang.String SYS_PROP_LINEAGE_SETTING_VERSION = "sys.lineage_settings_global_version";
    field public static final java.lang.String WEATHER_TEMPERATURE_UNIT = "weather_temperature_unit";
  }

  public static class LineageSettings.LineageSettingNotFoundException extends android.util.AndroidException {
    ctor public LineageSettings.LineageSettingNotFoundException(java.lang.String);
  }

  public static final class LineageSettings.Secure extends android.provider.Settings.NameValueTable {
    ctor public LineageSettings.Secure();
    method public static float getFloat(android.content.ContentResolver, java.lang.String, float);
    method public static float getFloat(android.content.ContentResolver, java.lang.String) throws lineageos.providers.LineageSettings.LineageSettingNotFoundException;
    method public static int getInt(android.content.ContentResolver, java.lang.String, int);
    method public static int getInt(android.content.ContentResolver, java.lang.String) throws lineageos.providers.LineageSettings.LineageSettingNotFoundException;
    method public static long getLong(android.content.ContentResolver, java.lang.String, long);
    method public static long getLong(android.content.ContentResolver, java.lang.String) throws lineageos.providers.LineageSettings.LineageSettingNotFoundException;
    method public static java.lang.String getString(android.content.ContentResolver, java.lang.String);
    method public static java.lang.String getString(android.content.ContentResolver, java.lang.String, java.lang.String);
    method public static android.net.Uri getUriFor(java.lang.String);
    method public static boolean putFloat(android.content.ContentResolver, java.lang.String, float);
    method public static boolean putInt(android.content.ContentResolver, java.lang.String, int);
    method public static boolean putLong(android.content.ContentResolver, java.lang.String, long);
    method public static boolean putString(android.content.ContentResolver, java.lang.String, java.lang.String);
    field public static final android.net.Uri CONTENT_URI;
    field public static final java.lang.String SYS_PROP_LINEAGE_SETTING_VERSION = "sys.lineage_settings_secure_version";
    field public static final deprecated java.lang.String TRUST_NOTIFICATIONS = "trust_notifications";
    field public static final java.lang.String TRUST_WARNINGS = "trust_warnings";
  }

  public static final class LineageSettings.System extends android.provider.Settings.NameValueTable {
    ctor public LineageSettings.System();
    method public static float getFloat(android.content.ContentResolver, java.lang.String, float);
    method public static float getFloat(android.content.ContentResolver, java.lang.String) throws lineageos.providers.LineageSettings.LineageSettingNotFoundException;
    method public static int getInt(android.content.ContentResolver, java.lang.String, int);
    method public static int getInt(android.content.ContentResolver, java.lang.String) throws lineageos.providers.LineageSettings.LineageSettingNotFoundException;
    method public static long getLong(android.content.ContentResolver, java.lang.String, long);
    method public static long getLong(android.content.ContentResolver, java.lang.String) throws lineageos.providers.LineageSettings.LineageSettingNotFoundException;
    method public static java.lang.String getString(android.content.ContentResolver, java.lang.String);
    method public static java.lang.String getString(android.content.ContentResolver, java.lang.String, java.lang.String);
    method public static android.net.Uri getUriFor(java.lang.String);
    method public static boolean putFloat(android.content.ContentResolver, java.lang.String, float);
    method public static boolean putInt(android.content.ContentResolver, java.lang.String, int);
    method public static boolean putLong(android.content.ContentResolver, java.lang.String, long);
    method public static boolean putString(android.content.ContentResolver, java.lang.String, java.lang.String);
    field public static final java.lang.String APP_SWITCH_WAKE_SCREEN = "app_switch_wake_screen";
    field public static final java.lang.String ASSIST_WAKE_SCREEN = "assist_wake_screen";
    field public static final java.lang.String BACK_WAKE_SCREEN = "back_wake_screen";
    field public static final java.lang.String BATTERY_LIGHT_BRIGHTNESS_LEVEL = "battery_light_brightness_level";
    field public static final java.lang.String BATTERY_LIGHT_BRIGHTNESS_LEVEL_ZEN = "battery_light_brightness_level_zen";
    field public static final java.lang.String BATTERY_LIGHT_ENABLED = "battery_light_enabled";
    field public static final java.lang.String BATTERY_LIGHT_FULL_COLOR = "battery_light_full_color";
    field public static final java.lang.String BATTERY_LIGHT_LOW_COLOR = "battery_light_low_color";
    field public static final java.lang.String BATTERY_LIGHT_MEDIUM_COLOR = "battery_light_medium_color";
    field public static final java.lang.String BATTERY_LIGHT_PULSE = "battery_light_pulse";
    field public static final java.lang.String BERRY_CURRENT_ACCENT = "berry_current_accent";
    field public static final java.lang.String BERRY_DARK_OVERLAY = "berry_dark_overlay";
    field public static final java.lang.String BERRY_GLOBAL_STYLE = "berry_global_style";
    field public static final java.lang.String BERRY_MANAGED_BY_APP = "berry_managed_by_app";
    field public static final java.lang.String BLUETOOTH_ACCEPT_ALL_FILES = "bluetooth_accept_all_files";
    field public static final java.lang.String BUTTON_BACKLIGHT_ONLY_WHEN_PRESSED = "button_backlight_only_when_pressed";
    field public static final java.lang.String CALL_RECORDING_FORMAT = "call_recording_format";
    field public static final java.lang.String CAMERA_LAUNCH = "camera_launch";
    field public static final java.lang.String CAMERA_SLEEP_ON_RELEASE = "camera_sleep_on_release";
    field public static final java.lang.String CAMERA_WAKE_SCREEN = "camera_wake_screen";
    field public static final android.net.Uri CONTENT_URI;
    field public static final java.lang.String DIALER_OPENCNAM_ACCOUNT_SID = "dialer_opencnam_account_sid";
    field public static final java.lang.String DIALER_OPENCNAM_AUTH_TOKEN = "dialer_opencnam_auth_token";
    field public static final java.lang.String DISPLAY_AUTO_CONTRAST = "display_auto_contrast";
    field public static final java.lang.String DISPLAY_AUTO_OUTDOOR_MODE = "display_auto_outdoor_mode";
    field public static final java.lang.String DISPLAY_CABC = "display_low_power";
    field public static final java.lang.String DISPLAY_COLOR_ADJUSTMENT = "display_color_adjustment";
    field public static final java.lang.String DISPLAY_COLOR_ENHANCE = "display_color_enhance";
    field public static final deprecated java.lang.String DISPLAY_LOW_POWER = "display_low_power";
    field public static final java.lang.String DISPLAY_PICTURE_ADJUSTMENT = "display_picture_adjustment";
    field public static final java.lang.String DISPLAY_READING_MODE = "display_reading_mode";
    field public static final java.lang.String DISPLAY_TEMPERATURE_DAY = "display_temperature_day";
    field public static final java.lang.String DISPLAY_TEMPERATURE_MODE = "display_temperature_mode";
    field public static final java.lang.String DISPLAY_TEMPERATURE_NIGHT = "display_temperature_night";
    field public static final java.lang.String DOUBLE_TAP_SLEEP_GESTURE = "double_tap_sleep_gesture";
    field public static final java.lang.String ENABLE_FORWARD_LOOKUP = "enable_forward_lookup";
    field public static final java.lang.String ENABLE_PEOPLE_LOOKUP = "enable_people_lookup";
    field public static final java.lang.String ENABLE_REVERSE_LOOKUP = "enable_reverse_lookup";
    field public static final java.lang.String FORWARD_LOOKUP_PROVIDER = "forward_lookup_provider";
    field public static final java.lang.String HEADSET_CONNECT_PLAYER = "headset_connect_player";
    field public static final java.lang.String HIGH_TOUCH_SENSITIVITY_ENABLE = "high_touch_sensitivity_enable";
    field public static final java.lang.String HOME_WAKE_SCREEN = "home_wake_screen";
    field public static final java.lang.String INCREASING_RING = "increasing_ring";
    field public static final java.lang.String INCREASING_RING_RAMP_UP_TIME = "increasing_ring_ramp_up_time";
    field public static final java.lang.String INCREASING_RING_START_VOLUME = "increasing_ring_start_vol";
    field public static final java.lang.String KEY_APP_SWITCH_ACTION = "key_app_switch_action";
    field public static final java.lang.String KEY_APP_SWITCH_LONG_PRESS_ACTION = "key_app_switch_long_press_action";
    field public static final java.lang.String KEY_ASSIST_ACTION = "key_assist_action";
    field public static final java.lang.String KEY_ASSIST_LONG_PRESS_ACTION = "key_assist_long_press_action";
    field public static final java.lang.String KEY_HOME_DOUBLE_TAP_ACTION = "key_home_double_tap_action";
    field public static final java.lang.String KEY_HOME_LONG_PRESS_ACTION = "key_home_long_press_action";
    field public static final java.lang.String KEY_MENU_ACTION = "key_menu_action";
    field public static final java.lang.String KEY_MENU_LONG_PRESS_ACTION = "key_menu_long_press_action";
    field public static final java.lang.String LOCKSCREEN_PIN_SCRAMBLE_LAYOUT = "lockscreen_scramble_pin_layout";
    field public static final java.lang.String LOCKSCREEN_ROTATION = "lockscreen_rotation";
    field public static final java.lang.String LONG_SCREEN_APPS = "long_screen_apps";
    field public static final java.lang.String MENU_WAKE_SCREEN = "menu_wake_screen";
    field public static final java.lang.String NAVBAR_LEFT_IN_LANDSCAPE = "navigation_bar_left";
    field public static final java.lang.String NAVIGATION_BAR_MENU_ARROW_KEYS = "navigation_bar_menu_arrow_keys";
    field public static final java.lang.String NAV_BUTTONS = "nav_buttons";
    field public static final java.lang.String NOTIFICATION_LIGHT_BRIGHTNESS_LEVEL = "notification_light_brightness_level";
    field public static final java.lang.String NOTIFICATION_LIGHT_BRIGHTNESS_LEVEL_ZEN = "notification_light_brightness_level_zen";
    field public static final java.lang.String NOTIFICATION_LIGHT_PULSE_CALL_COLOR = "notification_light_pulse_call_color";
    field public static final java.lang.String NOTIFICATION_LIGHT_PULSE_CALL_LED_OFF = "notification_light_pulse_call_led_off";
    field public static final java.lang.String NOTIFICATION_LIGHT_PULSE_CALL_LED_ON = "notification_light_pulse_call_led_on";
    field public static final java.lang.String NOTIFICATION_LIGHT_PULSE_CUSTOM_ENABLE = "notification_light_pulse_custom_enable";
    field public static final java.lang.String NOTIFICATION_LIGHT_PULSE_CUSTOM_VALUES = "notification_light_pulse_custom_values";
    field public static final java.lang.String NOTIFICATION_LIGHT_PULSE_DEFAULT_COLOR = "notification_light_pulse_default_color";
    field public static final java.lang.String NOTIFICATION_LIGHT_PULSE_DEFAULT_LED_OFF = "notification_light_pulse_default_led_off";
    field public static final java.lang.String NOTIFICATION_LIGHT_PULSE_DEFAULT_LED_ON = "notification_light_pulse_default_led_on";
    field public static final java.lang.String NOTIFICATION_LIGHT_PULSE_VMAIL_COLOR = "notification_light_pulse_vmail_color";
    field public static final java.lang.String NOTIFICATION_LIGHT_PULSE_VMAIL_LED_OFF = "notification_light_pulse_vmail_led_off";
    field public static final java.lang.String NOTIFICATION_LIGHT_PULSE_VMAIL_LED_ON = "notification_light_pulse_vmail_led_on";
    field public static final java.lang.String NOTIFICATION_LIGHT_SCREEN_ON = "notification_light_screen_on_enable";
    field public static final java.lang.String NOTIFICATION_PLAY_QUEUE = "notification_play_queue";
    field public static final java.lang.String PEOPLE_LOOKUP_PROVIDER = "people_lookup_provider";
    field public static final java.lang.String PROXIMITY_ON_WAKE = "proximity_on_wake";
    field public static final java.lang.String QS_SHOW_BRIGHTNESS_SLIDER = "qs_show_brightness_slider";
    field public static final java.lang.String RECENTS_SHOW_SEARCH_BAR = "recents_show_search_bar";
    field public static final java.lang.String REVERSE_LOOKUP_PROVIDER = "reverse_lookup_provider";
    field public static final java.lang.String SHOW_ALARM_ICON = "show_alarm_icon";
    field public static final java.lang.String STATUS_BAR_AM_PM = "status_bar_am_pm";
    field public static final java.lang.String STATUS_BAR_BATTERY_STYLE = "status_bar_battery_style";
    field public static final java.lang.String STATUS_BAR_BRIGHTNESS_CONTROL = "status_bar_brightness_control";
    field public static final java.lang.String STATUS_BAR_CLOCK = "status_bar_clock";
    field public static final java.lang.String STATUS_BAR_IME_SWITCHER = "status_bar_ime_switcher";
    field public static final java.lang.String STATUS_BAR_NOTIF_COUNT = "status_bar_notif_count";
    field public static final java.lang.String STATUS_BAR_QUICK_QS_PULLDOWN = "qs_quick_pulldown";
    field public static final java.lang.String STATUS_BAR_SHOW_BATTERY_PERCENT = "status_bar_show_battery_percent";
    field public static final java.lang.String STATUS_BAR_SHOW_WEATHER = "status_bar_show_weather";
    field public static final java.lang.String STYLUS_ICON_ENABLED = "stylus_icon_enabled";
    field public static final java.lang.String SWAP_VOLUME_KEYS_ON_ROTATION = "swap_volume_keys_on_rotation";
    field public static final java.lang.String SYSTEM_PROFILES_ENABLED = "system_profiles_enabled";
    field public static final java.lang.String SYS_PROP_LINEAGE_SETTING_VERSION = "sys.lineage_settings_system_version";
    field public static final java.lang.String T9_SEARCH_INPUT_LOCALE = "t9_search_input_locale";
    field public static final java.lang.String TORCH_LONG_PRESS_POWER_GESTURE = "torch_long_press_power_gesture";
    field public static final java.lang.String TORCH_LONG_PRESS_POWER_TIMEOUT = "torch_long_press_power_timeout";
    field public static final java.lang.String TOUCHSCREEN_GESTURE_HAPTIC_FEEDBACK = "touchscreen_gesture_haptic_feedback";
    field public static final java.lang.String USE_EDGE_SERVICE_FOR_GESTURES = "edge_service_for_gestures";
    field public static final java.lang.String VOLBTN_MUSIC_CONTROLS = "volbtn_music_controls";
    field public static final java.lang.String VOLUME_ADJUST_SOUNDS_ENABLED = "volume_adjust_sounds_enabled";
    field public static final java.lang.String VOLUME_ANSWER_CALL = "volume_answer_call";
    field public static final java.lang.String VOLUME_KEYS_CONTROL_RING_STREAM = "volume_keys_control_ring_stream";
    field public static final java.lang.String VOLUME_WAKE_SCREEN = "volume_wake_screen";
    field public static final java.lang.String ZEN_ALLOW_LIGHTS = "allow_lights";
    field public static final java.lang.String ZEN_PRIORITY_ALLOW_LIGHTS = "zen_priority_allow_lights";
  }

  public class WeatherContract {
    ctor public WeatherContract();
    field public static final java.lang.String AUTHORITY = "org.lineageos.weather";
    field public static final android.net.Uri AUTHORITY_URI;
  }

  public static class WeatherContract.WeatherColumns {
    ctor public WeatherContract.WeatherColumns();
    field public static final android.net.Uri CONTENT_URI;
    field public static final android.net.Uri CURRENT_AND_FORECAST_WEATHER_URI;
    field public static final java.lang.String CURRENT_CITY = "city";
    field public static final java.lang.String CURRENT_CONDITION = "condition";
    field public static final java.lang.String CURRENT_CONDITION_CODE = "condition_code";
    field public static final java.lang.String CURRENT_HUMIDITY = "humidity";
    field public static final java.lang.String CURRENT_TEMPERATURE = "temperature";
    field public static final java.lang.String CURRENT_TEMPERATURE_UNIT = "temperature_unit";
    field public static final java.lang.String CURRENT_TIMESTAMP = "timestamp";
    field public static final android.net.Uri CURRENT_WEATHER_URI;
    field public static final java.lang.String CURRENT_WIND_DIRECTION = "wind_direction";
    field public static final java.lang.String CURRENT_WIND_SPEED = "wind_speed";
    field public static final java.lang.String CURRENT_WIND_SPEED_UNIT = "wind_speed_unit";
    field public static final java.lang.String FORECAST_CONDITION = "forecast_condition";
    field public static final java.lang.String FORECAST_CONDITION_CODE = "forecast_condition_code";
    field public static final java.lang.String FORECAST_HIGH = "forecast_high";
    field public static final java.lang.String FORECAST_LOW = "forecast_low";
    field public static final android.net.Uri FORECAST_WEATHER_URI;
    field public static final java.lang.String TODAYS_HIGH_TEMPERATURE = "todays_high";
    field public static final java.lang.String TODAYS_LOW_TEMPERATURE = "todays_low";
  }

  public static final class WeatherContract.WeatherColumns.TempUnit {
    field public static final int CELSIUS = 1; // 0x1
    field public static final int FAHRENHEIT = 2; // 0x2
  }

  public static final class WeatherContract.WeatherColumns.WeatherCode {
    field public static final int BLOWING_SNOW = 14; // 0xe
    field public static final int BLUSTERY = 22; // 0x16
    field public static final int CLEAR_NIGHT = 30; // 0x1e
    field public static final int CLOUDY = 25; // 0x19
    field public static final int COLD = 24; // 0x18
    field public static final int DRIZZLE = 9; // 0x9
    field public static final int DUST = 18; // 0x12
    field public static final int FAIR_DAY = 33; // 0x21
    field public static final int FAIR_NIGHT = 32; // 0x20
    field public static final int FOGGY = 19; // 0x13
    field public static final int FREEZING_DRIZZLE = 8; // 0x8
    field public static final int FREEZING_RAIN = 10; // 0xa
    field public static final int HAIL = 16; // 0x10
    field public static final int HAZE = 20; // 0x14
    field public static final int HEAVY_SNOW = 39; // 0x27
    field public static final int HOT = 35; // 0x23
    field public static final int HURRICANE = 2; // 0x2
    field public static final int ISOLATED_THUNDERSHOWERS = 44; // 0x2c
    field public static final int ISOLATED_THUNDERSTORMS = 36; // 0x24
    field public static final int LIGHT_SNOW_SHOWERS = 13; // 0xd
    field public static final int MIXED_RAIN_AND_HAIL = 34; // 0x22
    field public static final int MIXED_RAIN_AND_SLEET = 6; // 0x6
    field public static final int MIXED_RAIN_AND_SNOW = 5; // 0x5
    field public static final int MIXED_SNOW_AND_SLEET = 7; // 0x7
    field public static final int MOSTLY_CLOUDY_DAY = 27; // 0x1b
    field public static final int MOSTLY_CLOUDY_NIGHT = 26; // 0x1a
    field public static final int NOT_AVAILABLE = 3200; // 0xc80
    field public static final int PARTLY_CLOUDY = 41; // 0x29
    field public static final int PARTLY_CLOUDY_DAY = 29; // 0x1d
    field public static final int PARTLY_CLOUDY_NIGHT = 28; // 0x1c
    field public static final int SCATTERED_SHOWERS = 38; // 0x26
    field public static final int SCATTERED_SNOW_SHOWERS = 40; // 0x28
    field public static final int SCATTERED_THUNDERSTORMS = 37; // 0x25
    field public static final int SEVERE_THUNDERSTORMS = 3; // 0x3
    field public static final int SHOWERS = 11; // 0xb
    field public static final int SLEET = 17; // 0x11
    field public static final int SMOKY = 21; // 0x15
    field public static final int SNOW = 15; // 0xf
    field public static final int SNOW_FLURRIES = 12; // 0xc
    field public static final int SNOW_SHOWERS = 43; // 0x2b
    field public static final int SUNNY = 31; // 0x1f
    field public static final int THUNDERSHOWER = 42; // 0x2a
    field public static final int THUNDERSTORMS = 4; // 0x4
    field public static final int TORNADO = 0; // 0x0
    field public static final int TROPICAL_STORM = 1; // 0x1
    field public static final int WINDY = 23; // 0x17
  }

  public static final class WeatherContract.WeatherColumns.WindSpeedUnit {
    field public static final int KPH = 1; // 0x1
    field public static final int MPH = 2; // 0x2
  }

}

package lineageos.style {

  public class StyleInterface {
    method public java.lang.String getAccent();
    method public int getGlobalStyle();
    method public static lineageos.style.StyleInterface getInstance(android.content.Context);
    method public lineageos.style.Suggestion getSuggestion(android.graphics.Bitmap, int[]);
    method public java.util.List<java.lang.String> getTrustedAccents();
    method public boolean isDarkNow();
    method public boolean setAccent(java.lang.String);
    method public boolean setGlobalStyle(int, java.lang.String);
    field public static final java.lang.String ACCENT_DEFAULT = "lineageos";
    field public static final java.lang.String CHANGE_STYLE_SETTINGS_PERMISSION = "lineageos.permission.CHANGE_STYLE";
    field public static final int STYLE_GLOBAL_AUTO_DAYTIME = 1; // 0x1
    field public static final int STYLE_GLOBAL_AUTO_WALLPAPER = 0; // 0x0
    field public static final int STYLE_GLOBAL_DARK = 3; // 0x3
    field public static final int STYLE_GLOBAL_LIGHT = 2; // 0x2
  }

  public class Suggestion implements android.os.Parcelable {
    ctor public Suggestion(int, int);
    method public int describeContents();
    method public void writeToParcel(android.os.Parcel, int);
    field public final int globalStyle;
    field public final int selectedAccent;
  }

}

package lineageos.trust {

  public class TrustInterface {
    method public static lineageos.trust.TrustInterface getInstance(android.content.Context);
    method public int getLevelForFeature(int);
    method public boolean postNotificationForFeature(int);
    method public boolean removeNotificationForFeature(int);
    field public static final int ERROR_UNDEFINED = -1; // 0xffffffff
    field public static final int TRUST_FEATURE_ENCRYPTION = 4; // 0x4
    field public static final int TRUST_FEATURE_KEYS = 5; // 0x5
    field public static final int TRUST_FEATURE_LEVEL_BAD = 2; // 0x2
    field public static final int TRUST_FEATURE_LEVEL_GOOD = 0; // 0x0
    field public static final int TRUST_FEATURE_LEVEL_POOR = 1; // 0x1
    field public static final int TRUST_FEATURE_PLATFORM_SECURITY_PATCH = 2; // 0x2
    field public static final int TRUST_FEATURE_ROOT = 1; // 0x1
    field public static final int TRUST_FEATURE_SELINUX = 0; // 0x0
    field public static final int TRUST_FEATURE_VENDOR_SECURITY_PATCH = 3; // 0x3
    field public static final java.lang.String TRUST_INTERFACE_PERMISSION = "lineageos.permission.TRUST_INTERFACE";
    field public static final int TRUST_WARN_PUBLIC_KEY = 4; // 0x4
    field public static final int TRUST_WARN_ROOT = 2; // 0x2
    field public static final int TRUST_WARN_SELINUX = 1; // 0x1
  }

}

package lineageos.util {

  public class ColorUtils {
    ctor public ColorUtils();
    method public static double calculateDeltaE(double, double, double, double, double, double);
    method public static float[] convertRGBtoLAB(int);
    method public static int dropAlpha(int);
    method public static int findPerceptuallyNearestColor(int, int[]);
    method public static int findPerceptuallyNearestSolidColor(int);
    method public static int generateAlertColorFromDrawable(android.graphics.drawable.Drawable);
    method public static lineageos.util.palette.Palette.Swatch getDominantSwatch(lineageos.util.palette.Palette);
    method public static float[] temperatureToRGB(int);
  }

}

package lineageos.weather {

  public class LineageWeatherManager {
    method public void cancelRequest(int);
    method public java.lang.String getActiveWeatherServiceProviderLabel();
    method public static lineageos.weather.LineageWeatherManager getInstance(android.content.Context);
    method public int lookupCity(java.lang.String, lineageos.weather.LineageWeatherManager.LookupCityRequestListener);
    method public void registerWeatherServiceProviderChangeListener(lineageos.weather.LineageWeatherManager.WeatherServiceProviderChangeListener);
    method public int requestWeatherUpdate(android.location.Location, lineageos.weather.LineageWeatherManager.WeatherUpdateRequestListener);
    method public int requestWeatherUpdate(lineageos.weather.WeatherLocation, lineageos.weather.LineageWeatherManager.WeatherUpdateRequestListener);
    method public void unregisterWeatherServiceProviderChangeListener(lineageos.weather.LineageWeatherManager.WeatherServiceProviderChangeListener);
  }

  public static abstract interface LineageWeatherManager.LookupCityRequestListener {
    method public abstract void onLookupCityRequestCompleted(int, java.util.List<lineageos.weather.WeatherLocation>);
  }

  public static final class LineageWeatherManager.RequestStatus {
    field public static final int ALREADY_IN_PROGRESS = -3; // 0xfffffffd
    field public static final int COMPLETED = 1; // 0x1
    field public static final int FAILED = -1; // 0xffffffff
    field public static final int NO_MATCH_FOUND = -4; // 0xfffffffc
    field public static final int SUBMITTED_TOO_SOON = -2; // 0xfffffffe
  }

  public static abstract interface LineageWeatherManager.WeatherServiceProviderChangeListener {
    method public abstract void onWeatherServiceProviderChanged(java.lang.String);
  }

  public static abstract interface LineageWeatherManager.WeatherUpdateRequestListener {
    method public abstract void onWeatherRequestCompleted(int, lineageos.weather.WeatherInfo);
  }

  public final class RequestInfo implements android.os.Parcelable {
    method public int describeContents();
    method public java.lang.String getCityName();
    method public android.location.Location getLocation();
    method public int getRequestType();
    method public int getTemperatureUnit();
    method public lineageos.weather.WeatherLocation getWeatherLocation();
    method public void writeToParcel(android.os.Parcel, int);
    field public static final android.os.Parcelable.Creator<lineageos.weather.RequestInfo> CREATOR;
    field public static final int TYPE_LOOKUP_CITY_NAME_REQ = 3; // 0x3
    field public static final int TYPE_WEATHER_BY_GEO_LOCATION_REQ = 1; // 0x1
    field public static final int TYPE_WEATHER_BY_WEATHER_LOCATION_REQ = 2; // 0x2
  }

  public final class WeatherInfo implements android.os.Parcelable {
    method public int describeContents();
    method public java.lang.String getCity();
    method public int getConditionCode();
    method public java.util.List<lineageos.weather.WeatherInfo.DayForecast> getForecasts();
    method public double getHumidity();
    method public double getTemperature();
    method public int getTemperatureUnit();
    method public long getTimestamp();
    method public double getTodaysHigh();
    method public double getTodaysLow();
    method public double getWindDirection();
    method public double getWindSpeed();
    method public int getWindSpeedUnit();
    method public void writeToParcel(android.os.Parcel, int);
    field public static final android.os.Parcelable.Creator<lineageos.weather.WeatherInfo> CREATOR;
  }

  public static class WeatherInfo.Builder {
    ctor public WeatherInfo.Builder(java.lang.String, double, int);
    method public lineageos.weather.WeatherInfo build();
    method public lineageos.weather.WeatherInfo.Builder setForecast(java.util.List<lineageos.weather.WeatherInfo.DayForecast>);
    method public lineageos.weather.WeatherInfo.Builder setHumidity(double);
    method public lineageos.weather.WeatherInfo.Builder setTimestamp(long);
    method public lineageos.weather.WeatherInfo.Builder setTodaysHigh(double);
    method public lineageos.weather.WeatherInfo.Builder setTodaysLow(double);
    method public lineageos.weather.WeatherInfo.Builder setWeatherCondition(int);
    method public lineageos.weather.WeatherInfo.Builder setWind(double, double, int);
  }

  public static class WeatherInfo.DayForecast implements android.os.Parcelable {
    method public int describeContents();
    method public int getConditionCode();
    method public double getHigh();
    method public double getLow();
    method public void writeToParcel(android.os.Parcel, int);
    field public static final android.os.Parcelable.Creator<lineageos.weather.WeatherInfo.DayForecast> CREATOR;
  }

  public static class WeatherInfo.DayForecast.Builder {
    ctor public WeatherInfo.DayForecast.Builder(int);
    method public lineageos.weather.WeatherInfo.DayForecast build();
    method public lineageos.weather.WeatherInfo.DayForecast.Builder setHigh(double);
    method public lineageos.weather.WeatherInfo.DayForecast.Builder setLow(double);
  }

  public final class WeatherLocation implements android.os.Parcelable {
    method public int describeContents();
    method public java.lang.String getCity();
    method public java.lang.String getCityId();
    method public java.lang.String getCountry();
    method public java.lang.String getCountryId();
    method public java.lang.String getPostalCode();
    method public java.lang.String getState();
    method public void writeToParcel(android.os.Parcel, int);
    field public static final android.os.Parcelable.Creator<lineageos.weather.WeatherLocation> CREATOR;
  }

  public static class WeatherLocation.Builder {
    ctor public WeatherLocation.Builder(java.lang.String, java.lang.String);
    ctor public WeatherLocation.Builder(java.lang.String);
    method public lineageos.weather.WeatherLocation build();
    method public lineageos.weather.WeatherLocation.Builder setCountry(java.lang.String);
    method public lineageos.weather.WeatherLocation.Builder setCountryId(java.lang.String);
    method public lineageos.weather.WeatherLocation.Builder setPostalCode(java.lang.String);
    method public lineageos.weather.WeatherLocation.Builder setState(java.lang.String);
  }

}

package lineageos.weatherservice {

  public final class ServiceRequest {
    method public void complete(lineageos.weatherservice.ServiceRequestResult);
    method public void fail();
    method public lineageos.weather.RequestInfo getRequestInfo();
    method public void reject(int);
  }

  public final class ServiceRequestResult implements android.os.Parcelable {
    method public int describeContents();
    method public java.util.List<lineageos.weather.WeatherLocation> getLocationLookupList();
    method public lineageos.weather.WeatherInfo getWeatherInfo();
    method public void writeToParcel(android.os.Parcel, int);
    field public static final android.os.Parcelable.Creator<lineageos.weatherservice.ServiceRequestResult> CREATOR;
  }

  public static class ServiceRequestResult.Builder {
    ctor public ServiceRequestResult.Builder();
    ctor public ServiceRequestResult.Builder(lineageos.weather.WeatherInfo);
    ctor public ServiceRequestResult.Builder(java.util.List<lineageos.weather.WeatherLocation>);
    method public lineageos.weatherservice.ServiceRequestResult build();
  }

  public abstract class WeatherProviderService extends android.app.Service {
    ctor public WeatherProviderService();
    method protected final void attachBaseContext(android.content.Context);
    method public final android.os.IBinder onBind(android.content.Intent);
    method protected void onConnected();
    method protected void onDisconnected();
    method protected abstract void onRequestCancelled(lineageos.weatherservice.ServiceRequest);
    method protected abstract void onRequestSubmitted(lineageos.weatherservice.ServiceRequest);
    field public static final java.lang.String SERVICE_INTERFACE = "lineageos.weatherservice.WeatherProviderService";
    field public static final java.lang.String SERVICE_META_DATA = "lineageos.weatherservice";
  }

}
<|MERGE_RESOLUTION|>--- conflicted
+++ resolved
@@ -188,10 +188,6 @@
     method public static lineageos.hardware.LineageHardwareManager getInstance(android.content.Context);
     method public lineageos.hardware.HSIC getPictureAdjustment();
     method public java.util.List<android.util.Range<java.lang.Float>> getPictureAdjustmentRanges();
-<<<<<<< HEAD
-    method public java.lang.String getSerialNumber();
-=======
->>>>>>> fab8bbfd
     method public lineageos.hardware.TouchscreenGesture[] getTouchscreenGestures();
     method public int getVibratorDefaultIntensity();
     method public int getVibratorIntensity();
